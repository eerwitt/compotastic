import Phaser, { Scene } from 'phaser';

const DEFAULT_CAT_COUNT = 10;
<<<<<<< HEAD
const DEFAULT_DOG_COUNT = 1;
const CAT_ASCII = '^.^';
const DOG_ASCII = '/\\_/\\\n( o.o)\n(  ^ )\n \\___/';
const CAT_FONT_STYLE = { fontFamily: 'Courier', fontSize: 32, color: '#e27272ff' };
const DOG_FONT_STYLE = { fontFamily: 'Courier', fontSize: 30, color: '#f5deb3ff', align: 'center' };
=======
const CAT_FACE = '^.^';
const CAT_FONT_STYLE = { fontFamily: 'Courier', fontSize: 32, color: '#e27272ff' };
const CAT_MODAL_FONT_STYLE = { fontFamily: 'Courier', fontSize: 20, color: '#f4e1c1ff', align: 'left' };
>>>>>>> ad8b490f
const CAT_TILE_PADDING_RATIO = 0.2;
const DOG_TILE_PADDING_RATIO = 0.15;
const CAT_SPEED_RANGE = { min: 40, max: 140 };
const DOG_SPEED_RANGE = { min: 25, max: 60 };
const LOOK_INTERVAL_RANGE = { min: 800, max: 2200 };
const GRID_TILE_COUNT = { width: 25, height: 25 };
const GRID_LINE_COLOR = 0x615a3b;
const GRID_LINE_ALPHA = 0.2;
const DOG_TILE_WIDTH = 2;
const DOG_TILE_HEIGHT = 2;
const DOG_MOVE_INTERVAL_RANGE = { min: 2500, max: 6000 };
const DOG_MOVE_PROBABILITY = 0.35;

const CAT_ATTRIBUTE_PRESETS = [
    { cpu: '68000 8MHz', ram: '512KB' },
    { cpu: 'Z80 4MHz', ram: '128KB' },
    { cpu: 'Pentium 100MHz', ram: '16MB' },
    { cpu: 'PowerPC 233MHz', ram: '64MB' },
    { cpu: 'Athlon XP 1.5GHz', ram: '256MB' },
    { cpu: 'Core 2 Duo 2.0GHz', ram: '2GB' },
    { cpu: 'Xeon 2.4GHz', ram: '8GB' },
    { cpu: 'ARM Cortex-A9 1GHz', ram: '1GB' },
    { cpu: 'MIPS R4000 100MHz', ram: '32MB' },
    { cpu: 'SPARCstation 40MHz', ram: '64MB' }
];

const DIRECTIONS = [
    { x: 0, y: -1 },
    { x: 1, y: 0 },
    { x: 0, y: 1 },
    { x: -1, y: 0 }
];

class Grid {
    constructor(scene, tileCountWidth, tileCountHeight) {
        this.scene = scene;
        this.tileCountWidth = tileCountWidth;
        this.tileCountHeight = tileCountHeight;
        this.tileSize = 1;
        this.pixelWidth = tileCountWidth;
        this.pixelHeight = tileCountHeight;
        this.graphics = scene.add.graphics();
        this.graphics.setDepth(-1);
        this.cells = [];
    }

    updateLayout(viewWidth, viewHeight) {
        const tileSize = Math.max(1, Math.floor(Math.min(
            viewWidth / this.tileCountWidth,
            viewHeight / this.tileCountHeight
        )));

        this.tileSize = tileSize;
        this.pixelWidth = this.tileCountWidth * tileSize;
        this.pixelHeight = this.tileCountHeight * tileSize;

        this.generateCells();
        this.draw();
    }

    generateCells() {
        const cells = [];

        for (let y = 0; y < this.tileCountHeight; y++) {
            const row = [];

            for (let x = 0; x < this.tileCountWidth; x++) {
                const left = x * this.tileSize;
                const top = y * this.tileSize;

                row.push({
                    left,
                    top,
                    right: left + this.tileSize,
                    bottom: top + this.tileSize
                });
            }

            cells.push(row);
        }

        this.cells = cells;
    }

    draw() {
        this.graphics.clear();
        this.graphics.lineStyle(1, GRID_LINE_COLOR, GRID_LINE_ALPHA);

        if (this.cells.length === 0) {
            return;
        }

        for (let y = 0; y < this.cells.length; y++) {
            const row = this.cells[y];

            for (let x = 0; x < row.length; x++) {
                const cell = row[x];

                this.graphics.strokeRect(cell.left, cell.top, this.tileSize, this.tileSize);
            }
        }
    }

    tileToWorld(tileX, tileY) {
        return {
            x: tileX * this.tileSize + this.tileSize / 2,
            y: tileY * this.tileSize + this.tileSize / 2
        };
    }

    containsTile(tileX, tileY) {
        return (
            tileX >= 0 &&
            tileY >= 0 &&
            tileX < this.tileCountWidth &&
            tileY < this.tileCountHeight
        );
    }

    canFitArea(tileX, tileY, width, height) {
        if (width <= 0 || height <= 0) {
            return false;
        }

        const maxTileX = tileX + width - 1;
        const maxTileY = tileY + height - 1;

        return this.containsTile(tileX, tileY) && this.containsTile(maxTileX, maxTileY);
    }

    destroy() {
        this.graphics.destroy();
    }
}

function createAsciiBox(lines) {
    if (!lines || lines.length === 0) {
        return '';
    }

    const innerWidth = lines.reduce((max, line) => Math.max(max, line.length), 0);
    const horizontalBorder = `+${'-'.repeat(innerWidth + 2)}+`;
    const paddedLines = lines.map((line) => `| ${line.padEnd(innerWidth)} |`);

    return [horizontalBorder, ...paddedLines, horizontalBorder].join('\n');
}

class Cat {
    constructor(scene, grid, tileX, tileY, attributes) {
        this.scene = scene;
        this.grid = grid;
        this.speed = Phaser.Math.Between(CAT_SPEED_RANGE.min, CAT_SPEED_RANGE.max);
        this.face = CAT_FACE;
        this.text = scene.add.text(0, 0, createAsciiBox([this.face]), CAT_FONT_STYLE);
        this.text.setOrigin(0.5, 0.5);
        this.text.setDepth(5);
        this.text.setInteractive({ useHandCursor: true });

        this.attributes = { ...attributes };
        this.modal = scene.add.text(0, 0, '', CAT_MODAL_FONT_STYLE);
        this.modal.setOrigin(0.5, 1);
        this.modal.setDepth(20);
        this.modal.setVisible(false);

        this.tileX = tileX;
        this.tileY = tileY;

        this.nextLookTime = scene.time.now || 0;
        this.isMoving = false;
        this.moveStartTime = 0;
        this.moveDuration = 0;
        this.startPixelX = 0;
        this.startPixelY = 0;
        this.targetTileX = tileX;
        this.targetTileY = tileY;
        this.targetPixelX = 0;
        this.targetPixelY = 0;

        this.text.on('pointerover', this.showAttributesModal, this);
        this.text.on('pointerout', this.hideAttributesModal, this);

        this.onGridLayoutChanged();
    }

    setPosition(tileX, tileY) {
        const position = this.grid.tileToWorld(tileX, tileY);

        this.tileX = tileX;
        this.tileY = tileY;

        this.text.setPosition(position.x, position.y);
        this.targetPixelX = position.x;
        this.targetPixelY = position.y;
    }

    scaleToTile() {
        const tileSize = this.grid.tileSize;
        const horizontalPadding = tileSize * CAT_TILE_PADDING_RATIO;
        const verticalPadding = tileSize * CAT_TILE_PADDING_RATIO;
        const maxWidth = tileSize - horizontalPadding;
        const maxHeight = tileSize - verticalPadding;
        const textWidth = this.text.width;
        const textHeight = this.text.height;

        if (textWidth === 0 || textHeight === 0) {
            this.text.setScale(1);
            return;
        }

        const scale = Math.min(maxWidth / textWidth, maxHeight / textHeight);

        this.text.setScale(scale);
    }

    buildModalContent() {
        const lines = [
            `CPU: ${this.attributes.cpu}`,
            `RAM: ${this.attributes.ram}`,
            `LOC: (${this.tileX}, ${this.tileY})`
        ];

        return createAsciiBox(lines);
    }

    updateModalPosition() {
        const offset = (this.text.displayHeight / 2) + (this.grid.tileSize * 0.4);
        this.modal.setPosition(this.text.x, this.text.y - offset);
    }

    showAttributesModal() {
        this.modal.setText(this.buildModalContent());
        this.updateModalPosition();
        this.modal.setVisible(true);
    }

    hideAttributesModal() {
        this.modal.setVisible(false);
    }

    lookAround(time) {
        if (this.isMoving) {
            return;
        }

        const availableDirections = DIRECTIONS.filter((direction) =>
            this.grid.containsTile(this.tileX + direction.x, this.tileY + direction.y)
        );

        if (availableDirections.length === 0) {
            this.scheduleNextLook(time);
            return;
        }

        const selectedDirection = Phaser.Utils.Array.GetRandom(availableDirections);

        this.targetTileX = this.tileX + selectedDirection.x;
        this.targetTileY = this.tileY + selectedDirection.y;

        const targetPosition = this.grid.tileToWorld(this.targetTileX, this.targetTileY);

        this.startPixelX = this.text.x;
        this.startPixelY = this.text.y;
        this.targetPixelX = targetPosition.x;
        this.targetPixelY = targetPosition.y;

        const distance = Phaser.Math.Distance.Between(
            this.startPixelX,
            this.startPixelY,
            this.targetPixelX,
            this.targetPixelY
        );

        this.moveDuration = distance > 0 ? (distance / this.speed) * 1000 : 0;
        this.moveStartTime = time;
        this.isMoving = true;
        this.nextLookTime = Number.POSITIVE_INFINITY;
    }

    update(time) {
        if (this.isMoving) {
            const elapsed = time - this.moveStartTime;
            const progress = this.moveDuration > 0 ? Phaser.Math.Clamp(elapsed / this.moveDuration, 0, 1) : 1;

            const currentX = Phaser.Math.Linear(this.startPixelX, this.targetPixelX, progress);
            const currentY = Phaser.Math.Linear(this.startPixelY, this.targetPixelY, progress);

            this.text.setPosition(currentX, currentY);

            if (progress >= 1) {
                this.isMoving = false;
                this.setPosition(this.targetTileX, this.targetTileY);
                this.scheduleNextLook(time);
            }

            if (this.modal.visible) {
                this.modal.setText(this.buildModalContent());
                this.updateModalPosition();
            }

            return;
        }

        if (time >= this.nextLookTime) {
            this.lookAround(time);
        }

        if (this.modal.visible) {
            this.modal.setText(this.buildModalContent());
            this.updateModalPosition();
        }
    }

    scheduleNextLook(time) {
        this.nextLookTime = time + Phaser.Math.Between(LOOK_INTERVAL_RANGE.min, LOOK_INTERVAL_RANGE.max);
    }

    onGridLayoutChanged() {
        this.scaleToTile();
        this.setPosition(this.tileX, this.tileY);
        this.isMoving = false;
        this.scheduleNextLook(this.scene.time.now || 0);
        if (this.modal.visible) {
            this.modal.setText(this.buildModalContent());
            this.updateModalPosition();
        }
    }

    destroy() {
        this.text.destroy();
    }
}

class Dog {
    constructor(scene, grid, tileX, tileY) {
        this.scene = scene;
        this.grid = grid;
        this.tileWidth = DOG_TILE_WIDTH;
        this.tileHeight = DOG_TILE_HEIGHT;
        this.speed = Phaser.Math.Between(DOG_SPEED_RANGE.min, DOG_SPEED_RANGE.max);
        this.text = scene.add.text(0, 0, DOG_ASCII, DOG_FONT_STYLE);
        this.text.setOrigin(0.5, 0.5);

        this.tileX = tileX;
        this.tileY = tileY;

        this.isMoving = false;
        this.moveStartTime = 0;
        this.moveDuration = 0;
        this.startPixelX = 0;
        this.startPixelY = 0;
        this.targetTileX = tileX;
        this.targetTileY = tileY;
        this.targetPixelX = 0;
        this.targetPixelY = 0;
        this.nextMoveCheckTime = scene.time.now || 0;

        this.onGridLayoutChanged();
    }

    computeAreaCenter(tileX, tileY) {
        const topLeft = this.grid.tileToWorld(tileX, tileY);
        const bottomRight = this.grid.tileToWorld(tileX + this.tileWidth - 1, tileY + this.tileHeight - 1);

        return {
            x: (topLeft.x + bottomRight.x) / 2,
            y: (topLeft.y + bottomRight.y) / 2
        };
    }

    setPosition(tileX, tileY) {
        const position = this.computeAreaCenter(tileX, tileY);

        this.tileX = tileX;
        this.tileY = tileY;
        this.targetTileX = tileX;
        this.targetTileY = tileY;

        this.text.setPosition(position.x, position.y);
        this.targetPixelX = position.x;
        this.targetPixelY = position.y;
    }

    scaleToTiles() {
        const tileSize = this.grid.tileSize;
        const areaWidth = tileSize * this.tileWidth;
        const areaHeight = tileSize * this.tileHeight;
        const horizontalPadding = areaWidth * DOG_TILE_PADDING_RATIO;
        const verticalPadding = areaHeight * DOG_TILE_PADDING_RATIO;
        const maxWidth = areaWidth - horizontalPadding;
        const maxHeight = areaHeight - verticalPadding;
        const textWidth = this.text.width;
        const textHeight = this.text.height;

        if (textWidth === 0 || textHeight === 0) {
            this.text.setScale(1);
            return;
        }

        const scale = Math.min(maxWidth / textWidth, maxHeight / textHeight);

        this.text.setScale(scale);
    }

    scheduleNextMoveCheck(time) {
        this.nextMoveCheckTime = time + Phaser.Math.Between(DOG_MOVE_INTERVAL_RANGE.min, DOG_MOVE_INTERVAL_RANGE.max);
    }

    beginMovement(tileX, tileY, time) {
        const targetPosition = this.computeAreaCenter(tileX, tileY);

        this.startPixelX = this.text.x;
        this.startPixelY = this.text.y;
        this.targetTileX = tileX;
        this.targetTileY = tileY;
        this.targetPixelX = targetPosition.x;
        this.targetPixelY = targetPosition.y;

        const distance = Phaser.Math.Distance.Between(
            this.startPixelX,
            this.startPixelY,
            this.targetPixelX,
            this.targetPixelY
        );

        this.moveDuration = distance > 0 ? (distance / this.speed) * 1000 : 0;
        this.moveStartTime = time;
        this.isMoving = true;
    }

    findClosestCat(cats) {
        if (!cats || cats.length === 0) {
            return null;
        }

        const center = this.computeAreaCenter(this.tileX, this.tileY);
        let closest = null;
        let closestDistance = Number.POSITIVE_INFINITY;

        cats.forEach((cat) => {
            const distance = Phaser.Math.Distance.Between(center.x, center.y, cat.text.x, cat.text.y);

            if (distance < closestDistance) {
                closest = cat;
                closestDistance = distance;
            }
        });

        return closest;
    }

    determineStepToward(cat) {
        if (!cat) {
            return null;
        }

        const dogCenterX = this.tileX + this.tileWidth / 2;
        const dogCenterY = this.tileY + this.tileHeight / 2;
        const catCenterX = cat.tileX + 0.5;
        const catCenterY = cat.tileY + 0.5;

        const diffX = catCenterX - dogCenterX;
        const diffY = catCenterY - dogCenterY;

        const moves = [];

        if (Math.abs(diffX) >= 0.5) {
            moves.push({ x: Math.sign(diffX), y: 0, priority: Math.abs(diffX) });
        }

        if (Math.abs(diffY) >= 0.5) {
            moves.push({ x: 0, y: Math.sign(diffY), priority: Math.abs(diffY) });
        }

        if (moves.length === 0) {
            return null;
        }

        moves.sort((a, b) => b.priority - a.priority);

        for (const move of moves) {
            const nextTileX = this.tileX + move.x;
            const nextTileY = this.tileY + move.y;

            if (this.grid.canFitArea(nextTileX, nextTileY, this.tileWidth, this.tileHeight)) {
                return { x: move.x, y: move.y };
            }
        }

        return null;
    }

    update(time, cats) {
        if (this.isMoving) {
            const elapsed = time - this.moveStartTime;
            const progress = this.moveDuration > 0 ? Phaser.Math.Clamp(elapsed / this.moveDuration, 0, 1) : 1;

            const currentX = Phaser.Math.Linear(this.startPixelX, this.targetPixelX, progress);
            const currentY = Phaser.Math.Linear(this.startPixelY, this.targetPixelY, progress);

            this.text.setPosition(currentX, currentY);

            if (progress >= 1) {
                this.isMoving = false;
                this.setPosition(this.targetTileX, this.targetTileY);
                this.scheduleNextMoveCheck(time);
            }

            return;
        }

        if (time < this.nextMoveCheckTime) {
            return;
        }

        this.scheduleNextMoveCheck(time);

        if (!cats || cats.length === 0) {
            return;
        }

        if (Phaser.Math.FloatBetween(0, 1) > DOG_MOVE_PROBABILITY) {
            return;
        }

        const targetCat = this.findClosestCat(cats);
        const move = this.determineStepToward(targetCat);

        if (!move) {
            return;
        }

        this.beginMovement(this.tileX + move.x, this.tileY + move.y, time);
    }

    onGridLayoutChanged() {
        this.scaleToTiles();
        this.setPosition(this.tileX, this.tileY);
        this.isMoving = false;
        this.scheduleNextMoveCheck(this.scene.time.now || 0);
    }

    destroy() {
        this.text.destroy();
    }
}

export class Simulation extends Scene {
    constructor() {
        super('Simulation');

        this.cats = [];
        this.dogs = [];
        this.grid = null;

        this.handleResize = this.handleResize.bind(this);
    }

    preload() {
        //  No external assets required for the ASCII cats.
    }

    create() {
        this.cameras.main.setBackgroundColor('#3c341bff');

        this.grid = new Grid(this, GRID_TILE_COUNT.width, GRID_TILE_COUNT.height);
        this.handleResize(this.scale.gameSize);
        this.scale.on('resize', this.handleResize);

        this.events.once('shutdown', () => {
            this.scale.off('resize', this.handleResize);

            if (this.grid) {
                this.grid.destroy();
                this.grid = null;
            }

            this.cats.forEach((cat) => cat.destroy());
            this.dogs.forEach((dog) => dog.destroy());
            this.cats = [];
            this.dogs = [];
        });

<<<<<<< HEAD
        const configuredCatCount = this.registry.get('catCount');
        const catCount = Number.isInteger(configuredCatCount) && configuredCatCount >= 0 ? configuredCatCount : DEFAULT_CAT_COUNT;
        const configuredDogCount = this.registry.get('dogCount');
        const dogCount = Number.isInteger(configuredDogCount) && configuredDogCount >= 0 ? configuredDogCount : DEFAULT_DOG_COUNT;

        for (let i = 0; i < catCount; i++) {
=======
        const attributePool = Phaser.Utils.Array.Shuffle([...CAT_ATTRIBUTE_PRESETS]);

        for (let i = 0; i < DEFAULT_CAT_COUNT; i++) {
>>>>>>> ad8b490f
            const tileX = Phaser.Math.Between(0, GRID_TILE_COUNT.width - 1);
            const tileY = Phaser.Math.Between(0, GRID_TILE_COUNT.height - 1);

            const attributeIndex = i % attributePool.length;
            const catAttributes = { ...attributePool[attributeIndex] };

            const cat = new Cat(this, this.grid, tileX, tileY, catAttributes);

            cat.lookAround(this.time.now || 0);
            this.cats.push(cat);
        }

        const canPlaceDog =
            GRID_TILE_COUNT.width >= DOG_TILE_WIDTH && GRID_TILE_COUNT.height >= DOG_TILE_HEIGHT;

        if (canPlaceDog) {
            const maxDogTileX = GRID_TILE_COUNT.width - DOG_TILE_WIDTH;
            const maxDogTileY = GRID_TILE_COUNT.height - DOG_TILE_HEIGHT;

            for (let i = 0; i < dogCount; i++) {
                const tileX = Phaser.Math.Between(0, maxDogTileX);
                const tileY = Phaser.Math.Between(0, maxDogTileY);

                const dog = new Dog(this, this.grid, tileX, tileY);

                this.dogs.push(dog);
            }
        }
    }

    update(time) {
        this.cats.forEach((cat) => cat.update(time));
        this.dogs.forEach((dog) => dog.update(time, this.cats));
    }

    handleResize(gameSize) {
        if (!this.grid) {
            return;
        }

        const { width, height } = gameSize || this.scale.gameSize;

        this.grid.updateLayout(width, height);

        this.physics.world.setBounds(0, 0, this.grid.pixelWidth, this.grid.pixelHeight);
        this.cameras.main.setBounds(0, 0, this.grid.pixelWidth, this.grid.pixelHeight);
        this.cameras.main.centerOn(this.grid.pixelWidth / 2, this.grid.pixelHeight / 2);

        this.cats.forEach((cat) => cat.onGridLayoutChanged());
        this.dogs.forEach((dog) => dog.onGridLayoutChanged());
    }
}<|MERGE_RESOLUTION|>--- conflicted
+++ resolved
@@ -1,17 +1,15 @@
 import Phaser, { Scene } from 'phaser';
 
 const DEFAULT_CAT_COUNT = 10;
-<<<<<<< HEAD
 const DEFAULT_DOG_COUNT = 1;
-const CAT_ASCII = '^.^';
+
 const DOG_ASCII = '/\\_/\\\n( o.o)\n(  ^ )\n \\___/';
-const CAT_FONT_STYLE = { fontFamily: 'Courier', fontSize: 32, color: '#e27272ff' };
 const DOG_FONT_STYLE = { fontFamily: 'Courier', fontSize: 30, color: '#f5deb3ff', align: 'center' };
-=======
+
 const CAT_FACE = '^.^';
 const CAT_FONT_STYLE = { fontFamily: 'Courier', fontSize: 32, color: '#e27272ff' };
 const CAT_MODAL_FONT_STYLE = { fontFamily: 'Courier', fontSize: 20, color: '#f4e1c1ff', align: 'left' };
->>>>>>> ad8b490f
+
 const CAT_TILE_PADDING_RATIO = 0.2;
 const DOG_TILE_PADDING_RATIO = 0.15;
 const CAT_SPEED_RANGE = { min: 40, max: 140 };
@@ -594,18 +592,14 @@
             this.dogs = [];
         });
 
-<<<<<<< HEAD
         const configuredCatCount = this.registry.get('catCount');
         const catCount = Number.isInteger(configuredCatCount) && configuredCatCount >= 0 ? configuredCatCount : DEFAULT_CAT_COUNT;
         const configuredDogCount = this.registry.get('dogCount');
         const dogCount = Number.isInteger(configuredDogCount) && configuredDogCount >= 0 ? configuredDogCount : DEFAULT_DOG_COUNT;
+      
+        const attributePool = Phaser.Utils.Array.Shuffle([...CAT_ATTRIBUTE_PRESETS]);
 
         for (let i = 0; i < catCount; i++) {
-=======
-        const attributePool = Phaser.Utils.Array.Shuffle([...CAT_ATTRIBUTE_PRESETS]);
-
-        for (let i = 0; i < DEFAULT_CAT_COUNT; i++) {
->>>>>>> ad8b490f
             const tileX = Phaser.Math.Between(0, GRID_TILE_COUNT.width - 1);
             const tileY = Phaser.Math.Between(0, GRID_TILE_COUNT.height - 1);
 
