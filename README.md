--- conflicted
+++ resolved
@@ -4,13 +4,8 @@
 
 Compotastic is a hackathon exploration of how ultra-low-power, Meshtastic-enabled devices could pool compute for robotic field work. The repository hosts a **simulation-only** stack: a Python backend and a Phaser UI mirror the behaviours of deployed nodes so developers can debug coordination logic before touching firmware on the real Q-learning mesh cats and the Compote service dog. [Simulation AI](backend/README.md) [Simulation UI](ui/README.md)
 
-<<<<<<< HEAD
-[![Watch the Compotastic demo on YouTube](https://img.youtube.com/vi/E6jJL1MHRHc/0.jpg)](https://youtu.be/E6jJL1MHRHc)
-=======
-<div align="center">
-  <iframe width="560" height="315" src="https://www.youtube.com/embed/E6jJL1MHRHc" title="Compotastic Demo" frameborder="0" allow="accelerometer; autoplay; clipboard-write; encrypted-media; gyroscope; picture-in-picture; web-share" allowfullscreen></iframe>
-</div>
->>>>>>> 362a4027
+[![Presentation on YouTube](https://img.youtube.com/vi/E6jJL1MHRHc/0.jpg)](https://youtu.be/E6jJL1MHRHc)
+
 
 There is also the logic to run the commands over the Mesh and connect it to the backend, this works without flashing firmware and can be found in [mesh_connector](mesh_connector/README.md)
 
